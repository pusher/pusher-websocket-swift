// !$*UTF8*$!
{
	archiveVersion = 1;
	classes = {
	};
	objectVersion = 46;
	objects = {

/* Begin PBXBuildFile section */
		7306CD5924324C620077C9E6 /* ViewController.swift in Sources */ = {isa = PBXBuildFile; fileRef = 7306CD5224324C620077C9E6 /* ViewController.swift */; };
		7306CD5A24324C620077C9E6 /* Main.storyboard in Resources */ = {isa = PBXBuildFile; fileRef = 7306CD5324324C620077C9E6 /* Main.storyboard */; };
		7306CD5B24324C620077C9E6 /* AppDelegate.swift in Sources */ = {isa = PBXBuildFile; fileRef = 7306CD5424324C620077C9E6 /* AppDelegate.swift */; };
		7306CD5C24324C620077C9E6 /* ViewController+Extensions.swift in Sources */ = {isa = PBXBuildFile; fileRef = 7306CD5524324C620077C9E6 /* ViewController+Extensions.swift */; };
		7306CD8324324EDC0077C9E6 /* ViewController.swift in Sources */ = {isa = PBXBuildFile; fileRef = 7306CD4E24324C620077C9E6 /* ViewController.swift */; };
		7306CD8424324EDC0077C9E6 /* Main.storyboard in Resources */ = {isa = PBXBuildFile; fileRef = 7306CD4F24324C620077C9E6 /* Main.storyboard */; };
		7306CD8524324EDC0077C9E6 /* AppDelegate.swift in Sources */ = {isa = PBXBuildFile; fileRef = 7306CD5024324C620077C9E6 /* AppDelegate.swift */; };
		7306CD8624324EDF0077C9E6 /* ViewController+Extensions.swift in Sources */ = {isa = PBXBuildFile; fileRef = 7306CD5524324C620077C9E6 /* ViewController+Extensions.swift */; };
		739B568B24362BA900937ECD /* AppDelegate.swift in Sources */ = {isa = PBXBuildFile; fileRef = 7306CD5424324C620077C9E6 /* AppDelegate.swift */; };
		739B568C24362BA900937ECD /* ViewController+Extensions.swift in Sources */ = {isa = PBXBuildFile; fileRef = 7306CD5524324C620077C9E6 /* ViewController+Extensions.swift */; };
		739B568D24362BA900937ECD /* ViewController.swift in Sources */ = {isa = PBXBuildFile; fileRef = 7306CD5224324C620077C9E6 /* ViewController.swift */; };
		739B569024362BA900937ECD /* Main.storyboard in Resources */ = {isa = PBXBuildFile; fileRef = 7306CD5324324C620077C9E6 /* Main.storyboard */; };
		739B569B24362BB500937ECD /* AppDelegate.swift in Sources */ = {isa = PBXBuildFile; fileRef = 7306CD5024324C620077C9E6 /* AppDelegate.swift */; };
		739B569C24362BB500937ECD /* ViewController+Extensions.swift in Sources */ = {isa = PBXBuildFile; fileRef = 7306CD5524324C620077C9E6 /* ViewController+Extensions.swift */; };
		739B569D24362BB500937ECD /* ViewController.swift in Sources */ = {isa = PBXBuildFile; fileRef = 7306CD4E24324C620077C9E6 /* ViewController.swift */; };
		739B56A024362BB500937ECD /* Main.storyboard in Resources */ = {isa = PBXBuildFile; fileRef = 7306CD4F24324C620077C9E6 /* Main.storyboard */; };
		E2A5E4E92437768600EE93A0 /* AppDelegate.swift in Sources */ = {isa = PBXBuildFile; fileRef = E2A5E4E82437768600EE93A0 /* AppDelegate.swift */; };
		E2A5E4EB2437768600EE93A0 /* ViewController.swift in Sources */ = {isa = PBXBuildFile; fileRef = E2A5E4EA2437768600EE93A0 /* ViewController.swift */; };
		E2A5E4F92437776400EE93A0 /* Main.storyboard in Resources */ = {isa = PBXBuildFile; fileRef = E2A5E4F82437776400EE93A0 /* Main.storyboard */; };
		E2A5E4FC2437795D00EE93A0 /* ViewController+Extensions.swift in Sources */ = {isa = PBXBuildFile; fileRef = 7306CD5524324C620077C9E6 /* ViewController+Extensions.swift */; };
		E2A5E50024377A9500EE93A0 /* ViewController.swift in Sources */ = {isa = PBXBuildFile; fileRef = E2A5E4EA2437768600EE93A0 /* ViewController.swift */; };
		E2A5E50124377A9500EE93A0 /* ViewController+Extensions.swift in Sources */ = {isa = PBXBuildFile; fileRef = 7306CD5524324C620077C9E6 /* ViewController+Extensions.swift */; };
		E2A5E50224377A9500EE93A0 /* AppDelegate.swift in Sources */ = {isa = PBXBuildFile; fileRef = E2A5E4E82437768600EE93A0 /* AppDelegate.swift */; };
		E2A5E50524377A9500EE93A0 /* Main.storyboard in Resources */ = {isa = PBXBuildFile; fileRef = E2A5E4F82437776400EE93A0 /* Main.storyboard */; };
/* End PBXBuildFile section */

/* Begin PBXCopyFilesBuildPhase section */
		3330F8921D86EF1900D8DC88 /* Embed App Extensions */ = {
			isa = PBXCopyFilesBuildPhase;
			buildActionMask = 2147483647;
			dstPath = "";
			dstSubfolderSpec = 13;
			files = (
			);
			name = "Embed App Extensions";
			runOnlyForDeploymentPostprocessing = 0;
		};
		7319BDCD2431F07A0074991C /* Embed Frameworks */ = {
			isa = PBXCopyFilesBuildPhase;
			buildActionMask = 2147483647;
			dstPath = "";
			dstSubfolderSpec = 10;
			files = (
			);
			name = "Embed Frameworks";
			runOnlyForDeploymentPostprocessing = 0;
		};
		739B569224362BA900937ECD /* Embed App Extensions */ = {
			isa = PBXCopyFilesBuildPhase;
			buildActionMask = 2147483647;
			dstPath = "";
			dstSubfolderSpec = 13;
			files = (
			);
			name = "Embed App Extensions";
			runOnlyForDeploymentPostprocessing = 0;
		};
		739B569324362BA900937ECD /* Embed Frameworks */ = {
			isa = PBXCopyFilesBuildPhase;
			buildActionMask = 2147483647;
			dstPath = "";
			dstSubfolderSpec = 10;
			files = (
			);
			name = "Embed Frameworks";
			runOnlyForDeploymentPostprocessing = 0;
		};
/* End PBXCopyFilesBuildPhase section */

/* Begin PBXFileReference section */
		33831C5E1A9CEEE900B124F1 /* Swift-iOS-WithoutEncryption.app */ = {isa = PBXFileReference; explicitFileType = wrapper.application; includeInIndex = 0; path = "Swift-iOS-WithoutEncryption.app"; sourceTree = BUILT_PRODUCTS_DIR; };
		7306CD4924324BE60077C9E6 /* Info.plist */ = {isa = PBXFileReference; lastKnownFileType = text.plist.xml; path = Info.plist; sourceTree = "<group>"; };
		7306CD4B24324BE60077C9E6 /* Info.plist */ = {isa = PBXFileReference; lastKnownFileType = text.plist.xml; path = Info.plist; sourceTree = "<group>"; };
		7306CD4E24324C620077C9E6 /* ViewController.swift */ = {isa = PBXFileReference; fileEncoding = 4; lastKnownFileType = sourcecode.swift; path = ViewController.swift; sourceTree = "<group>"; };
		7306CD4F24324C620077C9E6 /* Main.storyboard */ = {isa = PBXFileReference; fileEncoding = 4; lastKnownFileType = file.storyboard; path = Main.storyboard; sourceTree = "<group>"; };
		7306CD5024324C620077C9E6 /* AppDelegate.swift */ = {isa = PBXFileReference; fileEncoding = 4; lastKnownFileType = sourcecode.swift; path = AppDelegate.swift; sourceTree = "<group>"; };
		7306CD5224324C620077C9E6 /* ViewController.swift */ = {isa = PBXFileReference; fileEncoding = 4; lastKnownFileType = sourcecode.swift; path = ViewController.swift; sourceTree = "<group>"; };
		7306CD5324324C620077C9E6 /* Main.storyboard */ = {isa = PBXFileReference; fileEncoding = 4; lastKnownFileType = file.storyboard; path = Main.storyboard; sourceTree = "<group>"; };
		7306CD5424324C620077C9E6 /* AppDelegate.swift */ = {isa = PBXFileReference; fileEncoding = 4; lastKnownFileType = sourcecode.swift; path = AppDelegate.swift; sourceTree = "<group>"; };
		7306CD5524324C620077C9E6 /* ViewController+Extensions.swift */ = {isa = PBXFileReference; fileEncoding = 4; lastKnownFileType = sourcecode.swift; path = "ViewController+Extensions.swift"; sourceTree = "<group>"; };
		7306CD7324324EB30077C9E6 /* Swift-macOS-WithoutEncryption.app */ = {isa = PBXFileReference; explicitFileType = wrapper.application; includeInIndex = 0; path = "Swift-macOS-WithoutEncryption.app"; sourceTree = BUILT_PRODUCTS_DIR; };
		7344F5432433361800B7DBE2 /* config.xcconfig */ = {isa = PBXFileReference; fileEncoding = 4; lastKnownFileType = text.xcconfig; path = config.xcconfig; sourceTree = "<group>"; };
		739B569724362BA900937ECD /* Swift-iOS-WithEncryption.app */ = {isa = PBXFileReference; explicitFileType = wrapper.application; includeInIndex = 0; path = "Swift-iOS-WithEncryption.app"; sourceTree = BUILT_PRODUCTS_DIR; };
		739B56A524362BB500937ECD /* Swift-macOS-WithEncryption.app */ = {isa = PBXFileReference; explicitFileType = wrapper.application; includeInIndex = 0; path = "Swift-macOS-WithEncryption.app"; sourceTree = BUILT_PRODUCTS_DIR; };
		E2A5E4E62437768600EE93A0 /* Swift-tvOS-WithoutEncryption.app */ = {isa = PBXFileReference; explicitFileType = wrapper.application; includeInIndex = 0; path = "Swift-tvOS-WithoutEncryption.app"; sourceTree = BUILT_PRODUCTS_DIR; };
		E2A5E4E82437768600EE93A0 /* AppDelegate.swift */ = {isa = PBXFileReference; lastKnownFileType = sourcecode.swift; path = AppDelegate.swift; sourceTree = "<group>"; };
		E2A5E4EA2437768600EE93A0 /* ViewController.swift */ = {isa = PBXFileReference; lastKnownFileType = sourcecode.swift; path = ViewController.swift; sourceTree = "<group>"; };
		E2A5E4F82437776400EE93A0 /* Main.storyboard */ = {isa = PBXFileReference; fileEncoding = 4; lastKnownFileType = file.storyboard; path = Main.storyboard; sourceTree = "<group>"; };
		E2A5E4FB2437783400EE93A0 /* Info.plist */ = {isa = PBXFileReference; lastKnownFileType = text.plist.xml; path = Info.plist; sourceTree = "<group>"; };
		E2A5E50A24377A9500EE93A0 /* Swift-tvOS-WithEncryption.app */ = {isa = PBXFileReference; explicitFileType = wrapper.application; includeInIndex = 0; path = "Swift-tvOS-WithEncryption.app"; sourceTree = BUILT_PRODUCTS_DIR; };
/* End PBXFileReference section */

/* Begin PBXFrameworksBuildPhase section */
		33831C5B1A9CEEE900B124F1 /* Frameworks */ = {
			isa = PBXFrameworksBuildPhase;
			buildActionMask = 2147483647;
			files = (
			);
			runOnlyForDeploymentPostprocessing = 0;
		};
		7306CD7024324EB30077C9E6 /* Frameworks */ = {
			isa = PBXFrameworksBuildPhase;
			buildActionMask = 2147483647;
			files = (
			);
			runOnlyForDeploymentPostprocessing = 0;
		};
		739B568E24362BA900937ECD /* Frameworks */ = {
			isa = PBXFrameworksBuildPhase;
			buildActionMask = 2147483647;
			files = (
			);
			runOnlyForDeploymentPostprocessing = 0;
		};
		739B569E24362BB500937ECD /* Frameworks */ = {
			isa = PBXFrameworksBuildPhase;
			buildActionMask = 2147483647;
			files = (
			);
			runOnlyForDeploymentPostprocessing = 0;
		};
		E2A5E4E32437768600EE93A0 /* Frameworks */ = {
			isa = PBXFrameworksBuildPhase;
			buildActionMask = 2147483647;
			files = (
			);
			runOnlyForDeploymentPostprocessing = 0;
		};
		E2A5E50324377A9500EE93A0 /* Frameworks */ = {
			isa = PBXFrameworksBuildPhase;
			buildActionMask = 2147483647;
			files = (
			);
			runOnlyForDeploymentPostprocessing = 0;
		};
/* End PBXFrameworksBuildPhase section */

/* Begin PBXGroup section */
		33831C551A9CEEE900B124F1 = {
			isa = PBXGroup;
			children = (
				7344F5432433361800B7DBE2 /* config.xcconfig */,
				7346163B242E5B73003A9A3F /* Shared */,
				33831C5F1A9CEEE900B124F1 /* Products */,
			);
			sourceTree = "<group>";
		};
		33831C5F1A9CEEE900B124F1 /* Products */ = {
			isa = PBXGroup;
			children = (
				33831C5E1A9CEEE900B124F1 /* Swift-iOS-WithoutEncryption.app */,
				7306CD7324324EB30077C9E6 /* Swift-macOS-WithoutEncryption.app */,
				739B569724362BA900937ECD /* Swift-iOS-WithEncryption.app */,
				739B56A524362BB500937ECD /* Swift-macOS-WithEncryption.app */,
				E2A5E4E62437768600EE93A0 /* Swift-tvOS-WithoutEncryption.app */,
				E2A5E50A24377A9500EE93A0 /* Swift-tvOS-WithEncryption.app */,
			);
			name = Products;
			sourceTree = "<group>";
		};
		7306CD4824324BE60077C9E6 /* iOS */ = {
			isa = PBXGroup;
			children = (
				7306CD4924324BE60077C9E6 /* Info.plist */,
			);
			path = iOS;
			sourceTree = "<group>";
		};
		7306CD4A24324BE60077C9E6 /* macOS */ = {
			isa = PBXGroup;
			children = (
				7306CD4B24324BE60077C9E6 /* Info.plist */,
			);
			path = macOS;
			sourceTree = "<group>";
		};
		7306CD4C24324C620077C9E6 /* Swift */ = {
			isa = PBXGroup;
			children = (
				7306CD4D24324C620077C9E6 /* macOS */,
				7306CD5124324C620077C9E6 /* iOS */,
				E2A5E4E72437768600EE93A0 /* tvOS */,
				7306CD5524324C620077C9E6 /* ViewController+Extensions.swift */,
			);
			path = Swift;
			sourceTree = "<group>";
		};
		7306CD4D24324C620077C9E6 /* macOS */ = {
			isa = PBXGroup;
			children = (
				7306CD4E24324C620077C9E6 /* ViewController.swift */,
				7306CD4F24324C620077C9E6 /* Main.storyboard */,
				7306CD5024324C620077C9E6 /* AppDelegate.swift */,
			);
			path = macOS;
			sourceTree = "<group>";
		};
		7306CD5124324C620077C9E6 /* iOS */ = {
			isa = PBXGroup;
			children = (
				7306CD5224324C620077C9E6 /* ViewController.swift */,
				7306CD5324324C620077C9E6 /* Main.storyboard */,
				7306CD5424324C620077C9E6 /* AppDelegate.swift */,
			);
			path = iOS;
			sourceTree = "<group>";
		};
		7346163B242E5B73003A9A3F /* Shared */ = {
			isa = PBXGroup;
			children = (
				E2A5E4FA2437783400EE93A0 /* tvOS */,
				7306CD4824324BE60077C9E6 /* iOS */,
				7306CD4A24324BE60077C9E6 /* macOS */,
				7306CD4C24324C620077C9E6 /* Swift */,
			);
			name = Shared;
			path = ../Shared;
			sourceTree = "<group>";
		};
		E2A5E4E72437768600EE93A0 /* tvOS */ = {
			isa = PBXGroup;
			children = (
				E2A5E4F82437776400EE93A0 /* Main.storyboard */,
				E2A5E4E82437768600EE93A0 /* AppDelegate.swift */,
				E2A5E4EA2437768600EE93A0 /* ViewController.swift */,
			);
			path = tvOS;
			sourceTree = "<group>";
		};
		E2A5E4FA2437783400EE93A0 /* tvOS */ = {
			isa = PBXGroup;
			children = (
				E2A5E4FB2437783400EE93A0 /* Info.plist */,
			);
			path = tvOS;
			sourceTree = "<group>";
		};
/* End PBXGroup section */

/* Begin PBXNativeTarget section */
		33831C5D1A9CEEE900B124F1 /* Swift-iOS-WithoutEncryption */ = {
			isa = PBXNativeTarget;
			buildConfigurationList = 33831C7D1A9CEEEA00B124F1 /* Build configuration list for PBXNativeTarget "Swift-iOS-WithoutEncryption" */;
			buildPhases = (
				33831C5A1A9CEEE900B124F1 /* Sources */,
				33831C5B1A9CEEE900B124F1 /* Frameworks */,
				33831C5C1A9CEEE900B124F1 /* Resources */,
				335AD5AE20569C58000D4D08 /* Carthage: Copy Platform Specific Frameworks */,
				3330F8921D86EF1900D8DC88 /* Embed App Extensions */,
				7319BDCD2431F07A0074991C /* Embed Frameworks */,
			);
			buildRules = (
			);
			dependencies = (
			);
			name = "Swift-iOS-WithoutEncryption";
			productName = "iOS Example";
			productReference = 33831C5E1A9CEEE900B124F1 /* Swift-iOS-WithoutEncryption.app */;
			productType = "com.apple.product-type.application";
		};
		7306CD7224324EB30077C9E6 /* Swift-macOS-WithoutEncryption */ = {
			isa = PBXNativeTarget;
			buildConfigurationList = 7306CD8024324EB50077C9E6 /* Build configuration list for PBXNativeTarget "Swift-macOS-WithoutEncryption" */;
			buildPhases = (
				7306CD6F24324EB30077C9E6 /* Sources */,
				7306CD7024324EB30077C9E6 /* Frameworks */,
				7306CD7124324EB30077C9E6 /* Resources */,
				7306CD8824324F090077C9E6 /* Carthage: Copy Platform Specific Frameworks */,
			);
			buildRules = (
			);
			dependencies = (
			);
			name = "Swift-macOS-WithoutEncryption";
			productName = "Swift-macOS";
			productReference = 7306CD7324324EB30077C9E6 /* Swift-macOS-WithoutEncryption.app */;
			productType = "com.apple.product-type.application";
		};
		739B568924362BA900937ECD /* Swift-iOS-WithEncryption */ = {
			isa = PBXNativeTarget;
			buildConfigurationList = 739B569424362BA900937ECD /* Build configuration list for PBXNativeTarget "Swift-iOS-WithEncryption" */;
			buildPhases = (
				739B568A24362BA900937ECD /* Sources */,
				739B568E24362BA900937ECD /* Frameworks */,
				739B568F24362BA900937ECD /* Resources */,
				739B569124362BA900937ECD /* Carthage: Copy Platform Specific Frameworks */,
				739B569224362BA900937ECD /* Embed App Extensions */,
				739B569324362BA900937ECD /* Embed Frameworks */,
			);
			buildRules = (
			);
			dependencies = (
			);
			name = "Swift-iOS-WithEncryption";
			productName = "iOS Example";
			productReference = 739B569724362BA900937ECD /* Swift-iOS-WithEncryption.app */;
			productType = "com.apple.product-type.application";
		};
		739B569924362BB500937ECD /* Swift-macOS-WithEncryption */ = {
			isa = PBXNativeTarget;
			buildConfigurationList = 739B56A224362BB500937ECD /* Build configuration list for PBXNativeTarget "Swift-macOS-WithEncryption" */;
			buildPhases = (
				739B569A24362BB500937ECD /* Sources */,
				739B569E24362BB500937ECD /* Frameworks */,
				739B569F24362BB500937ECD /* Resources */,
				739B56A124362BB500937ECD /* Carthage: Copy Platform Specific Frameworks */,
			);
			buildRules = (
			);
			dependencies = (
			);
			name = "Swift-macOS-WithEncryption";
			productName = "Swift-macOS";
			productReference = 739B56A524362BB500937ECD /* Swift-macOS-WithEncryption.app */;
			productType = "com.apple.product-type.application";
		};
		E2A5E4E52437768600EE93A0 /* Swift-tvOS-WithoutEncryption */ = {
			isa = PBXNativeTarget;
			buildConfigurationList = E2A5E4F72437768800EE93A0 /* Build configuration list for PBXNativeTarget "Swift-tvOS-WithoutEncryption" */;
			buildPhases = (
				E2A5E4E22437768600EE93A0 /* Sources */,
				E2A5E4E32437768600EE93A0 /* Frameworks */,
				E2A5E4E42437768600EE93A0 /* Resources */,
				E2A5E4FD24377A1F00EE93A0 /* Carthage: Copy Platform Specific Frameworks */,
			);
			buildRules = (
			);
			dependencies = (
			);
			name = "Swift-tvOS-WithoutEncryption";
			productName = "Swift-tvOS-WithoutEncryption";
			productReference = E2A5E4E62437768600EE93A0 /* Swift-tvOS-WithoutEncryption.app */;
			productType = "com.apple.product-type.application";
		};
		E2A5E4FE24377A9500EE93A0 /* Swift-tvOS-WithEncryption */ = {
			isa = PBXNativeTarget;
			buildConfigurationList = E2A5E50724377A9500EE93A0 /* Build configuration list for PBXNativeTarget "Swift-tvOS-WithEncryption" */;
			buildPhases = (
				E2A5E4FF24377A9500EE93A0 /* Sources */,
				E2A5E50324377A9500EE93A0 /* Frameworks */,
				E2A5E50424377A9500EE93A0 /* Resources */,
				E2A5E50624377A9500EE93A0 /* Carthage: Copy Platform Specific Frameworks */,
			);
			buildRules = (
			);
			dependencies = (
			);
			name = "Swift-tvOS-WithEncryption";
			productName = "Swift-tvOS-WithoutEncryption";
			productReference = E2A5E50A24377A9500EE93A0 /* Swift-tvOS-WithEncryption.app */;
			productType = "com.apple.product-type.application";
		};
/* End PBXNativeTarget section */

/* Begin PBXProject section */
		33831C561A9CEEE900B124F1 /* Project object */ = {
			isa = PBXProject;
			attributes = {
				LastSwiftUpdateCheck = 1100;
				LastUpgradeCheck = 0930;
				ORGANIZATIONNAME = Pusher;
				TargetAttributes = {
					33831C5D1A9CEEE900B124F1 = {
						CreatedOnToolsVersion = 6.3;
						DevelopmentTeam = H7FL434D9W;
						LastSwiftMigration = 0800;
						SystemCapabilities = {
							com.apple.BackgroundModes = {
								enabled = 0;
							};
							com.apple.Push = {
								enabled = 0;
							};
						};
					};
					7306CD7224324EB30077C9E6 = {
						CreatedOnToolsVersion = 11.4;
						ProvisioningStyle = Automatic;
					};
					739B568924362BA900937ECD = {
						DevelopmentTeam = H7FL434D9W;
					};
					739B569924362BB500937ECD = {
						ProvisioningStyle = Automatic;
					};
					E2A5E4E52437768600EE93A0 = {
						CreatedOnToolsVersion = 11.0;
						DevelopmentTeam = H7FL434D9W;
						ProvisioningStyle = Automatic;
					};
					E2A5E4FE24377A9500EE93A0 = {
						DevelopmentTeam = H7FL434D9W;
						ProvisioningStyle = Automatic;
					};
				};
			};
			buildConfigurationList = 33831C591A9CEEE900B124F1 /* Build configuration list for PBXProject "Swift" */;
			compatibilityVersion = "Xcode 3.2";
			developmentRegion = English;
			hasScannedForEncodings = 0;
			knownRegions = (
				English,
				en,
				Base,
			);
			mainGroup = 33831C551A9CEEE900B124F1;
			productRefGroup = 33831C5F1A9CEEE900B124F1 /* Products */;
			projectDirPath = "";
			projectRoot = "";
			targets = (
				33831C5D1A9CEEE900B124F1 /* Swift-iOS-WithoutEncryption */,
				739B568924362BA900937ECD /* Swift-iOS-WithEncryption */,
				7306CD7224324EB30077C9E6 /* Swift-macOS-WithoutEncryption */,
				739B569924362BB500937ECD /* Swift-macOS-WithEncryption */,
				E2A5E4E52437768600EE93A0 /* Swift-tvOS-WithoutEncryption */,
				E2A5E4FE24377A9500EE93A0 /* Swift-tvOS-WithEncryption */,
			);
		};
/* End PBXProject section */

/* Begin PBXResourcesBuildPhase section */
		33831C5C1A9CEEE900B124F1 /* Resources */ = {
			isa = PBXResourcesBuildPhase;
			buildActionMask = 2147483647;
			files = (
				7306CD5A24324C620077C9E6 /* Main.storyboard in Resources */,
			);
			runOnlyForDeploymentPostprocessing = 0;
		};
		7306CD7124324EB30077C9E6 /* Resources */ = {
			isa = PBXResourcesBuildPhase;
			buildActionMask = 2147483647;
			files = (
				7306CD8424324EDC0077C9E6 /* Main.storyboard in Resources */,
			);
			runOnlyForDeploymentPostprocessing = 0;
		};
		739B568F24362BA900937ECD /* Resources */ = {
			isa = PBXResourcesBuildPhase;
			buildActionMask = 2147483647;
			files = (
				739B569024362BA900937ECD /* Main.storyboard in Resources */,
			);
			runOnlyForDeploymentPostprocessing = 0;
		};
		739B569F24362BB500937ECD /* Resources */ = {
			isa = PBXResourcesBuildPhase;
			buildActionMask = 2147483647;
			files = (
				739B56A024362BB500937ECD /* Main.storyboard in Resources */,
			);
			runOnlyForDeploymentPostprocessing = 0;
		};
		E2A5E4E42437768600EE93A0 /* Resources */ = {
			isa = PBXResourcesBuildPhase;
			buildActionMask = 2147483647;
			files = (
				E2A5E4F92437776400EE93A0 /* Main.storyboard in Resources */,
			);
			runOnlyForDeploymentPostprocessing = 0;
		};
		E2A5E50424377A9500EE93A0 /* Resources */ = {
			isa = PBXResourcesBuildPhase;
			buildActionMask = 2147483647;
			files = (
				E2A5E50524377A9500EE93A0 /* Main.storyboard in Resources */,
			);
			runOnlyForDeploymentPostprocessing = 0;
		};
/* End PBXResourcesBuildPhase section */

/* Begin PBXShellScriptBuildPhase section */
		335AD5AE20569C58000D4D08 /* Carthage: Copy Platform Specific Frameworks */ = {
			isa = PBXShellScriptBuildPhase;
			buildActionMask = 2147483647;
			files = (
			);
			inputPaths = (
				PusherSwift,
				NWWebSocket,
			);
			name = "Carthage: Copy Platform Specific Frameworks";
			outputPaths = (
			);
			runOnlyForDeploymentPostprocessing = 0;
			shellPath = /bin/sh;
			shellScript = "if [[ $SRCROOT == *\"Carthage\"* ]]; then\n    # This looks like a Carthage based project so perform the copy\n    sh ../Shared/carthage-copy-platform-specific-frameworks.sh\nelse \n    # This does NOT look like a Carthage based project so do nothing\n    echo \"IGNORING 'Carthage: Copy Platform Specific Framework' build phase\"\nfi\n";
		};
		7306CD8824324F090077C9E6 /* Carthage: Copy Platform Specific Frameworks */ = {
			isa = PBXShellScriptBuildPhase;
			buildActionMask = 2147483647;
			files = (
			);
			inputFileListPaths = (
			);
			inputPaths = (
				PusherSwift,
				NWWebSocket,
			);
			name = "Carthage: Copy Platform Specific Frameworks";
			outputFileListPaths = (
			);
			outputPaths = (
			);
			runOnlyForDeploymentPostprocessing = 0;
			shellPath = /bin/sh;
			shellScript = "if [[ $SRCROOT == *\"Carthage\"* ]]; then\n    # This looks like a Carthage based project so perform the copy\n    sh ../Shared/carthage-copy-platform-specific-frameworks.sh\nelse \n    # This does NOT look like a Carthage based project so do nothing\n    echo \"IGNORING 'Carthage: Copy Platform Specific Framework' build phase\"\nfi\n";
		};
		739B569124362BA900937ECD /* Carthage: Copy Platform Specific Frameworks */ = {
			isa = PBXShellScriptBuildPhase;
			buildActionMask = 2147483647;
			files = (
			);
			inputPaths = (
<<<<<<< HEAD
				Sodium,
=======
				TweetNacl,
				Reachability,
>>>>>>> a2dc4fed
				PusherSwiftWithEncryption,
				NWWebSocket,
			);
			name = "Carthage: Copy Platform Specific Frameworks";
			outputPaths = (
			);
			runOnlyForDeploymentPostprocessing = 0;
			shellPath = /bin/sh;
			shellScript = "if [[ $SRCROOT == *\"Carthage\"* ]]; then\n    # This looks like a Carthage based project so perform the copy\n    sh ../Shared/carthage-copy-platform-specific-frameworks.sh\nelse \n    # This does NOT look like a Carthage based project so do nothing\n    echo \"IGNORING 'Carthage: Copy Platform Specific Framework' build phase\"\nfi\n";
		};
		739B56A124362BB500937ECD /* Carthage: Copy Platform Specific Frameworks */ = {
			isa = PBXShellScriptBuildPhase;
			buildActionMask = 2147483647;
			files = (
			);
			inputFileListPaths = (
			);
			inputPaths = (
<<<<<<< HEAD
				Sodium,
=======
				TweetNacl,
				Reachability,
>>>>>>> a2dc4fed
				PusherSwiftWithEncryption,
				NWWebSocket,
			);
			name = "Carthage: Copy Platform Specific Frameworks";
			outputFileListPaths = (
			);
			outputPaths = (
			);
			runOnlyForDeploymentPostprocessing = 0;
			shellPath = /bin/sh;
			shellScript = "if [[ $SRCROOT == *\"Carthage\"* ]]; then\n    # This looks like a Carthage based project so perform the copy\n    sh ../Shared/carthage-copy-platform-specific-frameworks.sh\nelse \n    # This does NOT look like a Carthage based project so do nothing\n    echo \"IGNORING 'Carthage: Copy Platform Specific Framework' build phase\"\nfi\n";
		};
		E2A5E4FD24377A1F00EE93A0 /* Carthage: Copy Platform Specific Frameworks */ = {
			isa = PBXShellScriptBuildPhase;
			buildActionMask = 2147483647;
			files = (
			);
			inputFileListPaths = (
			);
			inputPaths = (
				PusherSwift,
				NWWebSocket,
			);
			name = "Carthage: Copy Platform Specific Frameworks";
			outputFileListPaths = (
			);
			outputPaths = (
			);
			runOnlyForDeploymentPostprocessing = 0;
			shellPath = /bin/sh;
			shellScript = "if [[ $SRCROOT == *\"Carthage\"* ]]; then\n    # This looks like a Carthage based project so perform the copy\n    sh ../Shared/carthage-copy-platform-specific-frameworks.sh\nelse \n    # This does NOT look like a Carthage based project so do nothing\n    echo \"IGNORING 'Carthage: Copy Platform Specific Framework' build phase\"\nfi\n";
		};
		E2A5E50624377A9500EE93A0 /* Carthage: Copy Platform Specific Frameworks */ = {
			isa = PBXShellScriptBuildPhase;
			buildActionMask = 2147483647;
			files = (
			);
			inputFileListPaths = (
			);
			inputPaths = (
				PusherSwiftWithEncryption,
				TweetNacl,
				NWWebSocket,
			);
			name = "Carthage: Copy Platform Specific Frameworks";
			outputFileListPaths = (
			);
			outputPaths = (
			);
			runOnlyForDeploymentPostprocessing = 0;
			shellPath = /bin/sh;
			shellScript = "if [[ $SRCROOT == *\"Carthage\"* ]]; then\n    # This looks like a Carthage based project so perform the copy\n    sh ../Shared/carthage-copy-platform-specific-frameworks.sh\nelse \n    # This does NOT look like a Carthage based project so do nothing\n    echo \"IGNORING 'Carthage: Copy Platform Specific Framework' build phase\"\nfi\n";
		};
/* End PBXShellScriptBuildPhase section */

/* Begin PBXSourcesBuildPhase section */
		33831C5A1A9CEEE900B124F1 /* Sources */ = {
			isa = PBXSourcesBuildPhase;
			buildActionMask = 2147483647;
			files = (
				7306CD5B24324C620077C9E6 /* AppDelegate.swift in Sources */,
				7306CD5C24324C620077C9E6 /* ViewController+Extensions.swift in Sources */,
				7306CD5924324C620077C9E6 /* ViewController.swift in Sources */,
			);
			runOnlyForDeploymentPostprocessing = 0;
		};
		7306CD6F24324EB30077C9E6 /* Sources */ = {
			isa = PBXSourcesBuildPhase;
			buildActionMask = 2147483647;
			files = (
				7306CD8524324EDC0077C9E6 /* AppDelegate.swift in Sources */,
				7306CD8624324EDF0077C9E6 /* ViewController+Extensions.swift in Sources */,
				7306CD8324324EDC0077C9E6 /* ViewController.swift in Sources */,
			);
			runOnlyForDeploymentPostprocessing = 0;
		};
		739B568A24362BA900937ECD /* Sources */ = {
			isa = PBXSourcesBuildPhase;
			buildActionMask = 2147483647;
			files = (
				739B568B24362BA900937ECD /* AppDelegate.swift in Sources */,
				739B568C24362BA900937ECD /* ViewController+Extensions.swift in Sources */,
				739B568D24362BA900937ECD /* ViewController.swift in Sources */,
			);
			runOnlyForDeploymentPostprocessing = 0;
		};
		739B569A24362BB500937ECD /* Sources */ = {
			isa = PBXSourcesBuildPhase;
			buildActionMask = 2147483647;
			files = (
				739B569B24362BB500937ECD /* AppDelegate.swift in Sources */,
				739B569C24362BB500937ECD /* ViewController+Extensions.swift in Sources */,
				739B569D24362BB500937ECD /* ViewController.swift in Sources */,
			);
			runOnlyForDeploymentPostprocessing = 0;
		};
		E2A5E4E22437768600EE93A0 /* Sources */ = {
			isa = PBXSourcesBuildPhase;
			buildActionMask = 2147483647;
			files = (
				E2A5E4EB2437768600EE93A0 /* ViewController.swift in Sources */,
				E2A5E4FC2437795D00EE93A0 /* ViewController+Extensions.swift in Sources */,
				E2A5E4E92437768600EE93A0 /* AppDelegate.swift in Sources */,
			);
			runOnlyForDeploymentPostprocessing = 0;
		};
		E2A5E4FF24377A9500EE93A0 /* Sources */ = {
			isa = PBXSourcesBuildPhase;
			buildActionMask = 2147483647;
			files = (
				E2A5E50024377A9500EE93A0 /* ViewController.swift in Sources */,
				E2A5E50124377A9500EE93A0 /* ViewController+Extensions.swift in Sources */,
				E2A5E50224377A9500EE93A0 /* AppDelegate.swift in Sources */,
			);
			runOnlyForDeploymentPostprocessing = 0;
		};
/* End PBXSourcesBuildPhase section */

/* Begin XCBuildConfiguration section */
		33831C7B1A9CEEEA00B124F1 /* Debug */ = {
			isa = XCBuildConfiguration;
			baseConfigurationReference = 7344F5432433361800B7DBE2 /* config.xcconfig */;
			buildSettings = {
				ALWAYS_SEARCH_USER_PATHS = NO;
				CLANG_CXX_LANGUAGE_STANDARD = "gnu++0x";
				CLANG_CXX_LIBRARY = "libc++";
				CLANG_ENABLE_MODULES = YES;
				CLANG_ENABLE_OBJC_ARC = YES;
				CLANG_WARN_BLOCK_CAPTURE_AUTORELEASING = YES;
				CLANG_WARN_BOOL_CONVERSION = YES;
				CLANG_WARN_COMMA = YES;
				CLANG_WARN_CONSTANT_CONVERSION = YES;
				CLANG_WARN_DEPRECATED_OBJC_IMPLEMENTATIONS = YES;
				CLANG_WARN_DIRECT_OBJC_ISA_USAGE = YES_ERROR;
				CLANG_WARN_EMPTY_BODY = YES;
				CLANG_WARN_ENUM_CONVERSION = YES;
				CLANG_WARN_INFINITE_RECURSION = YES;
				CLANG_WARN_INT_CONVERSION = YES;
				CLANG_WARN_NON_LITERAL_NULL_CONVERSION = YES;
				CLANG_WARN_OBJC_IMPLICIT_RETAIN_SELF = YES;
				CLANG_WARN_OBJC_LITERAL_CONVERSION = YES;
				CLANG_WARN_OBJC_ROOT_CLASS = YES_ERROR;
				CLANG_WARN_RANGE_LOOP_ANALYSIS = YES;
				CLANG_WARN_STRICT_PROTOTYPES = YES;
				CLANG_WARN_SUSPICIOUS_MOVE = YES;
				CLANG_WARN_UNREACHABLE_CODE = YES;
				CLANG_WARN__DUPLICATE_METHOD_MATCH = YES;
				"CODE_SIGN_IDENTITY[sdk=iphoneos*]" = "iPhone Developer";
				COPY_PHASE_STRIP = NO;
				DEBUG_INFORMATION_FORMAT = dwarf;
				ENABLE_STRICT_OBJC_MSGSEND = YES;
				ENABLE_TESTABILITY = YES;
				GCC_C_LANGUAGE_STANDARD = gnu99;
				GCC_DYNAMIC_NO_PIC = NO;
				GCC_NO_COMMON_BLOCKS = YES;
				GCC_OPTIMIZATION_LEVEL = 0;
				GCC_PREPROCESSOR_DEFINITIONS = (
					"DEBUG=1",
					"$(inherited)",
				);
				GCC_SYMBOLS_PRIVATE_EXTERN = NO;
				GCC_WARN_64_TO_32_BIT_CONVERSION = YES;
				GCC_WARN_ABOUT_RETURN_TYPE = YES_ERROR;
				GCC_WARN_UNDECLARED_SELECTOR = YES;
				GCC_WARN_UNINITIALIZED_AUTOS = YES_AGGRESSIVE;
				GCC_WARN_UNUSED_FUNCTION = YES;
				GCC_WARN_UNUSED_VARIABLE = YES;
				MTL_ENABLE_DEBUG_INFO = YES;
				ONLY_ACTIVE_ARCH = YES;
				PRODUCT_BUNDLE_IDENTIFIER = com.pusher.$TARGET_NAME;
				SDKROOT = iphoneos;
				SWIFT_OPTIMIZATION_LEVEL = "-Onone";
				TARGETED_DEVICE_FAMILY = "1,2";
			};
			name = Debug;
		};
		33831C7C1A9CEEEA00B124F1 /* Release */ = {
			isa = XCBuildConfiguration;
			baseConfigurationReference = 7344F5432433361800B7DBE2 /* config.xcconfig */;
			buildSettings = {
				ALWAYS_SEARCH_USER_PATHS = NO;
				CLANG_CXX_LANGUAGE_STANDARD = "gnu++0x";
				CLANG_CXX_LIBRARY = "libc++";
				CLANG_ENABLE_MODULES = YES;
				CLANG_ENABLE_OBJC_ARC = YES;
				CLANG_WARN_BLOCK_CAPTURE_AUTORELEASING = YES;
				CLANG_WARN_BOOL_CONVERSION = YES;
				CLANG_WARN_COMMA = YES;
				CLANG_WARN_CONSTANT_CONVERSION = YES;
				CLANG_WARN_DEPRECATED_OBJC_IMPLEMENTATIONS = YES;
				CLANG_WARN_DIRECT_OBJC_ISA_USAGE = YES_ERROR;
				CLANG_WARN_EMPTY_BODY = YES;
				CLANG_WARN_ENUM_CONVERSION = YES;
				CLANG_WARN_INFINITE_RECURSION = YES;
				CLANG_WARN_INT_CONVERSION = YES;
				CLANG_WARN_NON_LITERAL_NULL_CONVERSION = YES;
				CLANG_WARN_OBJC_IMPLICIT_RETAIN_SELF = YES;
				CLANG_WARN_OBJC_LITERAL_CONVERSION = YES;
				CLANG_WARN_OBJC_ROOT_CLASS = YES_ERROR;
				CLANG_WARN_RANGE_LOOP_ANALYSIS = YES;
				CLANG_WARN_STRICT_PROTOTYPES = YES;
				CLANG_WARN_SUSPICIOUS_MOVE = YES;
				CLANG_WARN_UNREACHABLE_CODE = YES;
				CLANG_WARN__DUPLICATE_METHOD_MATCH = YES;
				"CODE_SIGN_IDENTITY[sdk=iphoneos*]" = "iPhone Developer";
				COPY_PHASE_STRIP = NO;
				DEBUG_INFORMATION_FORMAT = "dwarf-with-dsym";
				ENABLE_NS_ASSERTIONS = NO;
				ENABLE_STRICT_OBJC_MSGSEND = YES;
				GCC_C_LANGUAGE_STANDARD = gnu99;
				GCC_NO_COMMON_BLOCKS = YES;
				GCC_WARN_64_TO_32_BIT_CONVERSION = YES;
				GCC_WARN_ABOUT_RETURN_TYPE = YES_ERROR;
				GCC_WARN_UNDECLARED_SELECTOR = YES;
				GCC_WARN_UNINITIALIZED_AUTOS = YES_AGGRESSIVE;
				GCC_WARN_UNUSED_FUNCTION = YES;
				GCC_WARN_UNUSED_VARIABLE = YES;
				MTL_ENABLE_DEBUG_INFO = NO;
				PRODUCT_BUNDLE_IDENTIFIER = com.pusher.$TARGET_NAME;
				SDKROOT = iphoneos;
				TARGETED_DEVICE_FAMILY = "1,2";
				VALIDATE_PRODUCT = YES;
			};
			name = Release;
		};
		33831C7E1A9CEEEA00B124F1 /* Debug */ = {
			isa = XCBuildConfiguration;
			buildSettings = {
				ASSETCATALOG_COMPILER_APPICON_NAME = AppIcon;
				CLANG_ENABLE_MODULES = YES;
				CODE_SIGN_IDENTITY = "iPhone Developer";
				"CODE_SIGN_IDENTITY[sdk=iphoneos*]" = "iPhone Developer";
				DEVELOPMENT_TEAM = H7FL434D9W;
				INFOPLIST_FILE = ../Shared/iOS/Info.plist;
				LD_RUNPATH_SEARCH_PATHS = "$(inherited) @executable_path/Frameworks";
				PRODUCT_NAME = "$(TARGET_NAME)";
				PROVISIONING_PROFILE = "";
				SWIFT_OPTIMIZATION_LEVEL = "-Onone";
			};
			name = Debug;
		};
		33831C7F1A9CEEEA00B124F1 /* Release */ = {
			isa = XCBuildConfiguration;
			buildSettings = {
				ASSETCATALOG_COMPILER_APPICON_NAME = AppIcon;
				CLANG_ENABLE_MODULES = YES;
				CODE_SIGN_IDENTITY = "iPhone Developer";
				"CODE_SIGN_IDENTITY[sdk=iphoneos*]" = "iPhone Developer";
				DEVELOPMENT_TEAM = H7FL434D9W;
				GCC_OPTIMIZATION_LEVEL = s;
				INFOPLIST_FILE = ../Shared/iOS/Info.plist;
				LD_RUNPATH_SEARCH_PATHS = "$(inherited) @executable_path/Frameworks";
				PRODUCT_NAME = "$(TARGET_NAME)";
				PROVISIONING_PROFILE = "";
				SWIFT_OPTIMIZATION_LEVEL = "-Owholemodule";
			};
			name = Release;
		};
		7306CD8124324EB50077C9E6 /* Debug */ = {
			isa = XCBuildConfiguration;
			buildSettings = {
				ASSETCATALOG_COMPILER_APPICON_NAME = AppIcon;
				CLANG_ANALYZER_NONNULL = YES;
				CLANG_ANALYZER_NUMBER_OBJECT_CONVERSION = YES_AGGRESSIVE;
				CLANG_CXX_LANGUAGE_STANDARD = "gnu++14";
				CLANG_ENABLE_OBJC_WEAK = YES;
				CLANG_WARN_DOCUMENTATION_COMMENTS = YES;
				CLANG_WARN_UNGUARDED_AVAILABILITY = YES_AGGRESSIVE;
				CODE_SIGN_STYLE = Automatic;
				COMBINE_HIDPI_IMAGES = YES;
				GCC_C_LANGUAGE_STANDARD = gnu11;
				INFOPLIST_FILE = ../Shared/macOS/Info.plist;
				LD_RUNPATH_SEARCH_PATHS = "$(inherited) @executable_path/../Frameworks";
				MTL_ENABLE_DEBUG_INFO = INCLUDE_SOURCE;
				MTL_FAST_MATH = YES;
				PRODUCT_NAME = "$(TARGET_NAME)";
				SDKROOT = macosx;
				SWIFT_ACTIVE_COMPILATION_CONDITIONS = DEBUG;
			};
			name = Debug;
		};
		7306CD8224324EB50077C9E6 /* Release */ = {
			isa = XCBuildConfiguration;
			buildSettings = {
				ASSETCATALOG_COMPILER_APPICON_NAME = AppIcon;
				CLANG_ANALYZER_NONNULL = YES;
				CLANG_ANALYZER_NUMBER_OBJECT_CONVERSION = YES_AGGRESSIVE;
				CLANG_CXX_LANGUAGE_STANDARD = "gnu++14";
				CLANG_ENABLE_OBJC_WEAK = YES;
				CLANG_WARN_DOCUMENTATION_COMMENTS = YES;
				CLANG_WARN_UNGUARDED_AVAILABILITY = YES_AGGRESSIVE;
				CODE_SIGN_STYLE = Automatic;
				COMBINE_HIDPI_IMAGES = YES;
				GCC_C_LANGUAGE_STANDARD = gnu11;
				INFOPLIST_FILE = ../Shared/macOS/Info.plist;
				LD_RUNPATH_SEARCH_PATHS = "$(inherited) @executable_path/../Frameworks";
				MTL_FAST_MATH = YES;
				PRODUCT_NAME = "$(TARGET_NAME)";
				SDKROOT = macosx;
				SWIFT_OPTIMIZATION_LEVEL = "-Owholemodule";
			};
			name = Release;
		};
		739B569524362BA900937ECD /* Debug */ = {
			isa = XCBuildConfiguration;
			buildSettings = {
				ASSETCATALOG_COMPILER_APPICON_NAME = AppIcon;
				CLANG_ENABLE_MODULES = YES;
				CODE_SIGN_IDENTITY = "iPhone Developer";
				"CODE_SIGN_IDENTITY[sdk=iphoneos*]" = "iPhone Developer";
				DEVELOPMENT_TEAM = H7FL434D9W;
				INFOPLIST_FILE = ../Shared/iOS/Info.plist;
				LD_RUNPATH_SEARCH_PATHS = "$(inherited) @executable_path/Frameworks";
				OTHER_SWIFT_FLAGS = "$(inherited) -DWITH_ENCRYPTION";
				PRODUCT_NAME = "$(TARGET_NAME)";
				PROVISIONING_PROFILE = "";
				SWIFT_OPTIMIZATION_LEVEL = "-Onone";
			};
			name = Debug;
		};
		739B569624362BA900937ECD /* Release */ = {
			isa = XCBuildConfiguration;
			buildSettings = {
				ASSETCATALOG_COMPILER_APPICON_NAME = AppIcon;
				CLANG_ENABLE_MODULES = YES;
				CODE_SIGN_IDENTITY = "iPhone Developer";
				"CODE_SIGN_IDENTITY[sdk=iphoneos*]" = "iPhone Developer";
				DEVELOPMENT_TEAM = H7FL434D9W;
				GCC_OPTIMIZATION_LEVEL = s;
				INFOPLIST_FILE = ../Shared/iOS/Info.plist;
				LD_RUNPATH_SEARCH_PATHS = "$(inherited) @executable_path/Frameworks";
				OTHER_SWIFT_FLAGS = "$(inherited) -DWITH_ENCRYPTION";
				PRODUCT_NAME = "$(TARGET_NAME)";
				PROVISIONING_PROFILE = "";
				SWIFT_OPTIMIZATION_LEVEL = "-Owholemodule";
			};
			name = Release;
		};
		739B56A324362BB500937ECD /* Debug */ = {
			isa = XCBuildConfiguration;
			buildSettings = {
				ASSETCATALOG_COMPILER_APPICON_NAME = AppIcon;
				CLANG_ANALYZER_NONNULL = YES;
				CLANG_ANALYZER_NUMBER_OBJECT_CONVERSION = YES_AGGRESSIVE;
				CLANG_CXX_LANGUAGE_STANDARD = "gnu++14";
				CLANG_ENABLE_OBJC_WEAK = YES;
				CLANG_WARN_DOCUMENTATION_COMMENTS = YES;
				CLANG_WARN_UNGUARDED_AVAILABILITY = YES_AGGRESSIVE;
				CODE_SIGN_STYLE = Automatic;
				COMBINE_HIDPI_IMAGES = YES;
				GCC_C_LANGUAGE_STANDARD = gnu11;
				INFOPLIST_FILE = ../Shared/macOS/Info.plist;
				LD_RUNPATH_SEARCH_PATHS = "$(inherited) @executable_path/../Frameworks";
				MTL_ENABLE_DEBUG_INFO = INCLUDE_SOURCE;
				MTL_FAST_MATH = YES;
				OTHER_SWIFT_FLAGS = "$(inherited) -DWITH_ENCRYPTION";
				PRODUCT_NAME = "$(TARGET_NAME)";
				SDKROOT = macosx;
				SWIFT_ACTIVE_COMPILATION_CONDITIONS = DEBUG;
			};
			name = Debug;
		};
		739B56A424362BB500937ECD /* Release */ = {
			isa = XCBuildConfiguration;
			buildSettings = {
				ASSETCATALOG_COMPILER_APPICON_NAME = AppIcon;
				CLANG_ANALYZER_NONNULL = YES;
				CLANG_ANALYZER_NUMBER_OBJECT_CONVERSION = YES_AGGRESSIVE;
				CLANG_CXX_LANGUAGE_STANDARD = "gnu++14";
				CLANG_ENABLE_OBJC_WEAK = YES;
				CLANG_WARN_DOCUMENTATION_COMMENTS = YES;
				CLANG_WARN_UNGUARDED_AVAILABILITY = YES_AGGRESSIVE;
				CODE_SIGN_STYLE = Automatic;
				COMBINE_HIDPI_IMAGES = YES;
				GCC_C_LANGUAGE_STANDARD = gnu11;
				INFOPLIST_FILE = ../Shared/macOS/Info.plist;
				LD_RUNPATH_SEARCH_PATHS = "$(inherited) @executable_path/../Frameworks";
				MTL_FAST_MATH = YES;
				OTHER_SWIFT_FLAGS = "$(inherited) -DWITH_ENCRYPTION";
				PRODUCT_NAME = "$(TARGET_NAME)";
				SDKROOT = macosx;
				SWIFT_OPTIMIZATION_LEVEL = "-Owholemodule";
			};
			name = Release;
		};
		E2A5E4F52437768800EE93A0 /* Debug */ = {
			isa = XCBuildConfiguration;
			buildSettings = {
				ASSETCATALOG_COMPILER_APPICON_NAME = "App Icon & Top Shelf Image";
				CLANG_ANALYZER_NONNULL = YES;
				CLANG_ANALYZER_NUMBER_OBJECT_CONVERSION = YES_AGGRESSIVE;
				CLANG_CXX_LANGUAGE_STANDARD = "gnu++14";
				CLANG_ENABLE_OBJC_WEAK = YES;
				CLANG_WARN_DOCUMENTATION_COMMENTS = YES;
				CLANG_WARN_UNGUARDED_AVAILABILITY = YES_AGGRESSIVE;
				CODE_SIGN_STYLE = Automatic;
				DEVELOPMENT_TEAM = H7FL434D9W;
				GCC_C_LANGUAGE_STANDARD = gnu11;
				INFOPLIST_FILE = ../Shared/tvOS/Info.plist;
				LD_RUNPATH_SEARCH_PATHS = "$(inherited) @executable_path/Frameworks";
				MTL_ENABLE_DEBUG_INFO = INCLUDE_SOURCE;
				MTL_FAST_MATH = YES;
				PRODUCT_NAME = "$(TARGET_NAME)";
				SDKROOT = appletvos;
				SWIFT_ACTIVE_COMPILATION_CONDITIONS = DEBUG;
				TARGETED_DEVICE_FAMILY = 3;
			};
			name = Debug;
		};
		E2A5E4F62437768800EE93A0 /* Release */ = {
			isa = XCBuildConfiguration;
			buildSettings = {
				ASSETCATALOG_COMPILER_APPICON_NAME = "App Icon & Top Shelf Image";
				CLANG_ANALYZER_NONNULL = YES;
				CLANG_ANALYZER_NUMBER_OBJECT_CONVERSION = YES_AGGRESSIVE;
				CLANG_CXX_LANGUAGE_STANDARD = "gnu++14";
				CLANG_ENABLE_OBJC_WEAK = YES;
				CLANG_WARN_DOCUMENTATION_COMMENTS = YES;
				CLANG_WARN_UNGUARDED_AVAILABILITY = YES_AGGRESSIVE;
				CODE_SIGN_STYLE = Automatic;
				DEVELOPMENT_TEAM = H7FL434D9W;
				GCC_C_LANGUAGE_STANDARD = gnu11;
				INFOPLIST_FILE = ../Shared/tvOS/Info.plist;
				LD_RUNPATH_SEARCH_PATHS = "$(inherited) @executable_path/Frameworks";
				MTL_FAST_MATH = YES;
				PRODUCT_NAME = "$(TARGET_NAME)";
				SDKROOT = appletvos;
				SWIFT_OPTIMIZATION_LEVEL = "-Owholemodule";
				TARGETED_DEVICE_FAMILY = 3;
			};
			name = Release;
		};
		E2A5E50824377A9500EE93A0 /* Debug */ = {
			isa = XCBuildConfiguration;
			buildSettings = {
				ASSETCATALOG_COMPILER_APPICON_NAME = "App Icon & Top Shelf Image";
				CLANG_ANALYZER_NONNULL = YES;
				CLANG_ANALYZER_NUMBER_OBJECT_CONVERSION = YES_AGGRESSIVE;
				CLANG_CXX_LANGUAGE_STANDARD = "gnu++14";
				CLANG_ENABLE_OBJC_WEAK = YES;
				CLANG_WARN_DOCUMENTATION_COMMENTS = YES;
				CLANG_WARN_UNGUARDED_AVAILABILITY = YES_AGGRESSIVE;
				CODE_SIGN_STYLE = Automatic;
				DEVELOPMENT_TEAM = H7FL434D9W;
				GCC_C_LANGUAGE_STANDARD = gnu11;
				INFOPLIST_FILE = ../Shared/tvOS/Info.plist;
				LD_RUNPATH_SEARCH_PATHS = "$(inherited) @executable_path/Frameworks";
				MTL_ENABLE_DEBUG_INFO = INCLUDE_SOURCE;
				MTL_FAST_MATH = YES;
				OTHER_SWIFT_FLAGS = "$(inherited) -DWITH_ENCRYPTION";
				PRODUCT_NAME = "$(TARGET_NAME)";
				SDKROOT = appletvos;
				SWIFT_ACTIVE_COMPILATION_CONDITIONS = DEBUG;
				TARGETED_DEVICE_FAMILY = 3;
			};
			name = Debug;
		};
		E2A5E50924377A9500EE93A0 /* Release */ = {
			isa = XCBuildConfiguration;
			buildSettings = {
				ASSETCATALOG_COMPILER_APPICON_NAME = "App Icon & Top Shelf Image";
				CLANG_ANALYZER_NONNULL = YES;
				CLANG_ANALYZER_NUMBER_OBJECT_CONVERSION = YES_AGGRESSIVE;
				CLANG_CXX_LANGUAGE_STANDARD = "gnu++14";
				CLANG_ENABLE_OBJC_WEAK = YES;
				CLANG_WARN_DOCUMENTATION_COMMENTS = YES;
				CLANG_WARN_UNGUARDED_AVAILABILITY = YES_AGGRESSIVE;
				CODE_SIGN_STYLE = Automatic;
				DEVELOPMENT_TEAM = H7FL434D9W;
				GCC_C_LANGUAGE_STANDARD = gnu11;
				INFOPLIST_FILE = ../Shared/tvOS/Info.plist;
				LD_RUNPATH_SEARCH_PATHS = "$(inherited) @executable_path/Frameworks";
				MTL_FAST_MATH = YES;
				OTHER_SWIFT_FLAGS = "$(inherited) -DWITH_ENCRYPTION";
				PRODUCT_NAME = "$(TARGET_NAME)";
				SDKROOT = appletvos;
				SWIFT_OPTIMIZATION_LEVEL = "-Owholemodule";
				TARGETED_DEVICE_FAMILY = 3;
			};
			name = Release;
		};
/* End XCBuildConfiguration section */

/* Begin XCConfigurationList section */
		33831C591A9CEEE900B124F1 /* Build configuration list for PBXProject "Swift" */ = {
			isa = XCConfigurationList;
			buildConfigurations = (
				33831C7B1A9CEEEA00B124F1 /* Debug */,
				33831C7C1A9CEEEA00B124F1 /* Release */,
			);
			defaultConfigurationIsVisible = 0;
			defaultConfigurationName = Release;
		};
		33831C7D1A9CEEEA00B124F1 /* Build configuration list for PBXNativeTarget "Swift-iOS-WithoutEncryption" */ = {
			isa = XCConfigurationList;
			buildConfigurations = (
				33831C7E1A9CEEEA00B124F1 /* Debug */,
				33831C7F1A9CEEEA00B124F1 /* Release */,
			);
			defaultConfigurationIsVisible = 0;
			defaultConfigurationName = Release;
		};
		7306CD8024324EB50077C9E6 /* Build configuration list for PBXNativeTarget "Swift-macOS-WithoutEncryption" */ = {
			isa = XCConfigurationList;
			buildConfigurations = (
				7306CD8124324EB50077C9E6 /* Debug */,
				7306CD8224324EB50077C9E6 /* Release */,
			);
			defaultConfigurationIsVisible = 0;
			defaultConfigurationName = Release;
		};
		739B569424362BA900937ECD /* Build configuration list for PBXNativeTarget "Swift-iOS-WithEncryption" */ = {
			isa = XCConfigurationList;
			buildConfigurations = (
				739B569524362BA900937ECD /* Debug */,
				739B569624362BA900937ECD /* Release */,
			);
			defaultConfigurationIsVisible = 0;
			defaultConfigurationName = Release;
		};
		739B56A224362BB500937ECD /* Build configuration list for PBXNativeTarget "Swift-macOS-WithEncryption" */ = {
			isa = XCConfigurationList;
			buildConfigurations = (
				739B56A324362BB500937ECD /* Debug */,
				739B56A424362BB500937ECD /* Release */,
			);
			defaultConfigurationIsVisible = 0;
			defaultConfigurationName = Release;
		};
		E2A5E4F72437768800EE93A0 /* Build configuration list for PBXNativeTarget "Swift-tvOS-WithoutEncryption" */ = {
			isa = XCConfigurationList;
			buildConfigurations = (
				E2A5E4F52437768800EE93A0 /* Debug */,
				E2A5E4F62437768800EE93A0 /* Release */,
			);
			defaultConfigurationIsVisible = 0;
			defaultConfigurationName = Release;
		};
		E2A5E50724377A9500EE93A0 /* Build configuration list for PBXNativeTarget "Swift-tvOS-WithEncryption" */ = {
			isa = XCConfigurationList;
			buildConfigurations = (
				E2A5E50824377A9500EE93A0 /* Debug */,
				E2A5E50924377A9500EE93A0 /* Release */,
			);
			defaultConfigurationIsVisible = 0;
			defaultConfigurationName = Release;
		};
/* End XCConfigurationList section */
	};
	rootObject = 33831C561A9CEEE900B124F1 /* Project object */;
}<|MERGE_RESOLUTION|>--- conflicted
+++ resolved
@@ -521,12 +521,7 @@
 			files = (
 			);
 			inputPaths = (
-<<<<<<< HEAD
-				Sodium,
-=======
 				TweetNacl,
-				Reachability,
->>>>>>> a2dc4fed
 				PusherSwiftWithEncryption,
 				NWWebSocket,
 			);
@@ -545,12 +540,7 @@
 			inputFileListPaths = (
 			);
 			inputPaths = (
-<<<<<<< HEAD
-				Sodium,
-=======
 				TweetNacl,
-				Reachability,
->>>>>>> a2dc4fed
 				PusherSwiftWithEncryption,
 				NWWebSocket,
 			);
