--- conflicted
+++ resolved
@@ -123,13 +123,8 @@
 
 Carthage will produce a number of frameworks. Which of those you need to include in you project depends on which features you are using:
 
-<<<<<<< HEAD
 - If you **are not** using the end-to-end encryption features, you need to include the following framework binaries from the `Carthage/Build` directory: `PusherSwift`
-- If you **are** using the end-to-end encryption features, you need to include the following framework binaries from the `Carthage/Build` directory: `PusherSwiftWithEncryption` and `Sodium`
-=======
-- If you **are not** using the end-to-end encryption features, you need to include the following framework binaries from the `Carthage/Build` directory: `PusherSwift` and `Reachability`
-- If you **are** using the end-to-end encryption features, you need to include the following framework binaries from the `Carthage/Build` directory: `PusherSwiftWithEncryption`, `TweetNacl` and `Reachability`
->>>>>>> a2dc4fed
+- If you **are** using the end-to-end encryption features, you need to include the following framework binaries from the `Carthage/Build` directory: `PusherSwiftWithEncryption` and `TweetNacl`
 
 #### Xcode 12 considerations
 
@@ -652,11 +647,7 @@
 Update your Podfile to include `PusherSwiftWithEncryption` instead of `PusherSwift`.
 
 #### Carthage
-<<<<<<< HEAD
-You do not need to change your Cartfile. However, you will need to import the `PusherSwiftWithEncryption` framework into your project, instead of `PusherSwift`. You will also need to import the `Sodium` framework into your project.
-=======
-You do not need to change your Cartfile. However, you will need to import the `PusherSwiftWithEncryption` framework into your project, instead of `PusherSwift`. You will also need to import the `TweetNacl` framework into your project (in addition to `Reachability`).
->>>>>>> a2dc4fed
+You do not need to change your Cartfile. However, you will need to import the `PusherSwiftWithEncryption` framework into your project, instead of `PusherSwift`. You will also need to import the `TweetNacl` framework into your project.
 
 #### Swift Package Manager
 Encrypted channels are supported by default when integrating using Swift Package Manager. No code or configuration changes are required.
@@ -1176,13 +1167,7 @@
 
 It uses code from the following repositories:
 
-<<<<<<< HEAD
-- [Starscream](https://github.com/daltoniam/Starscream) (removed in v9.0.0)
-- [Sodium](https://github.com/jedisct1/swift-sodium)
-=======
-- [Reachability.swift](https://github.com/ashleymills/Reachability.swift)
 - [TweetNacl](https://github.com/bitmark-inc/tweetnacl-swiftwrap)
->>>>>>> a2dc4fed
 
 The individual licenses for these libraries are included in the corresponding Swift files.
 
