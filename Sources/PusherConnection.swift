--- conflicted
+++ resolved
@@ -718,22 +718,10 @@
                 let signature = PusherCrypto.generateSHA256HMAC(secret: secret, message: message)
                 let auth = "\(self.key):\(signature)".lowercased()
 
-<<<<<<< HEAD
-                if let hmac = try? HMAC(key: secretBuff, variant: .sha256).authenticate(msgBuff) {
-                    let signature = Data(hmac).toHexString()
-                    let auth = "\(self.key):\(signature)".lowercased()
-
-                    if channel.type == .private {
-                        self.handlePrivateChannelAuth(authValue: auth, channel: channel)
-                    } else {
-                        self.handlePresenceChannelAuth(authValue: auth, channel: channel, channelData: channelData)
-                    }
-=======
                 if channel.type == .private {
                     self.handlePrivateChannelAuth(authValue: auth, channel: channel)
                 } else {
                     self.handlePresenceChannelAuth(authValue: auth, channel: channel, channelData: channelData)
->>>>>>> 07f8a813
                 }
 
                 return true
