--- conflicted
+++ resolved
@@ -1,12 +1,2 @@
-<<<<<<< HEAD
-# CryptoSwift versions 0.9 - 0.10 inclusive have iOS deployment
-# target "9.0" set in the Xcode project (but not in the Podspec).
-# PusherSwift has target "8.0" therefore the version in this
-# file can't match PusherSwift's Podspec's minimum CryptoSwift
-# version currently.
-github "krzyzanowskim/CryptoSwift" ~> 1.1.3
 github "ashleymills/Reachability.swift" == 4.3.1
-=======
-github "ashleymills/Reachability.swift" == 4.3.0
->>>>>>> 07f8a813
 github "daltoniam/Starscream" == 3.0.6