--- conflicted
+++ resolved
@@ -64,14 +64,9 @@
 		73D8A2202435F24E001FDE05 /* PusherSwift.h in Headers */ = {isa = PBXBuildFile; fileRef = 33831CD61A9CFFF200B124F1 /* PusherSwift.h */; settings = {ATTRIBUTES = (Public, ); }; };
 		73D8A2282435F325001FDE05 /* PusherDecryptor.swift in Sources */ = {isa = PBXBuildFile; fileRef = 73D8A2062435EAD5001FDE05 /* PusherDecryptor.swift */; };
 		73D8A2292435F329001FDE05 /* PusherDecryptor.swift in Sources */ = {isa = PBXBuildFile; fileRef = 73D8A2012435E686001FDE05 /* PusherDecryptor.swift */; };
-<<<<<<< HEAD
 		73D8A22D2435F381001FDE05 /* PusherEventFactory+DecryptionTests.swift in Sources */ = {isa = PBXBuildFile; fileRef = 73D8A22C2435F381001FDE05 /* PusherEventFactory+DecryptionTests.swift */; };
 		73D8A22F2435F393001FDE05 /* PusherEventFactory+DecryptionTests.swift in Sources */ = {isa = PBXBuildFile; fileRef = 73D8A22E2435F393001FDE05 /* PusherEventFactory+DecryptionTests.swift */; };
-=======
-		73D8A22D2435F381001FDE05 /* PusherEvent+DecryptionTests.swift in Sources */ = {isa = PBXBuildFile; fileRef = 73D8A22C2435F381001FDE05 /* PusherEvent+DecryptionTests.swift */; };
-		73D8A22F2435F393001FDE05 /* PusherEvent+DecryptionTests.swift in Sources */ = {isa = PBXBuildFile; fileRef = 73D8A22E2435F393001FDE05 /* PusherEvent+DecryptionTests.swift */; };
 		D32DBA1B2445BCD60064DA56 /* PrivateEncryptedChannelTests.swift in Sources */ = {isa = PBXBuildFile; fileRef = D32DBA192445BCD60064DA56 /* PrivateEncryptedChannelTests.swift */; };
->>>>>>> 31506e8b
 		E2498293231E612700CFBBD6 /* PusherError.swift in Sources */ = {isa = PBXBuildFile; fileRef = E2498292231E612700CFBBD6 /* PusherError.swift */; };
 		E2594CE124475E6000E36300 /* PusherKeyProviderTests.swift in Sources */ = {isa = PBXBuildFile; fileRef = E2594CE024475E6000E36300 /* PusherKeyProviderTests.swift */; };
 		E2594CE224475E6000E36300 /* PusherKeyProviderTests.swift in Sources */ = {isa = PBXBuildFile; fileRef = E2594CE024475E6000E36300 /* PusherKeyProviderTests.swift */; };
@@ -148,14 +143,9 @@
 		73D8A2012435E686001FDE05 /* PusherDecryptor.swift */ = {isa = PBXFileReference; lastKnownFileType = sourcecode.swift; path = PusherDecryptor.swift; sourceTree = "<group>"; };
 		73D8A2062435EAD5001FDE05 /* PusherDecryptor.swift */ = {isa = PBXFileReference; fileEncoding = 4; lastKnownFileType = sourcecode.swift; path = PusherDecryptor.swift; sourceTree = "<group>"; };
 		73D8A2262435F24E001FDE05 /* PusherSwiftWithEncryptionTests.xctest */ = {isa = PBXFileReference; explicitFileType = wrapper.cfbundle; includeInIndex = 0; path = PusherSwiftWithEncryptionTests.xctest; sourceTree = BUILT_PRODUCTS_DIR; };
-<<<<<<< HEAD
 		73D8A22C2435F381001FDE05 /* PusherEventFactory+DecryptionTests.swift */ = {isa = PBXFileReference; lastKnownFileType = sourcecode.swift; path = "PusherEventFactory+DecryptionTests.swift"; sourceTree = "<group>"; };
 		73D8A22E2435F393001FDE05 /* PusherEventFactory+DecryptionTests.swift */ = {isa = PBXFileReference; lastKnownFileType = sourcecode.swift; path = "PusherEventFactory+DecryptionTests.swift"; sourceTree = "<group>"; };
-=======
-		73D8A22C2435F381001FDE05 /* PusherEvent+DecryptionTests.swift */ = {isa = PBXFileReference; lastKnownFileType = sourcecode.swift; path = "PusherEvent+DecryptionTests.swift"; sourceTree = "<group>"; };
-		73D8A22E2435F393001FDE05 /* PusherEvent+DecryptionTests.swift */ = {isa = PBXFileReference; lastKnownFileType = sourcecode.swift; path = "PusherEvent+DecryptionTests.swift"; sourceTree = "<group>"; };
 		D32DBA192445BCD60064DA56 /* PrivateEncryptedChannelTests.swift */ = {isa = PBXFileReference; lastKnownFileType = sourcecode.swift; path = PrivateEncryptedChannelTests.swift; sourceTree = "<group>"; };
->>>>>>> 31506e8b
 		E2498292231E612700CFBBD6 /* PusherError.swift */ = {isa = PBXFileReference; lastKnownFileType = sourcecode.swift; path = PusherError.swift; sourceTree = "<group>"; };
 		E2594CE024475E6000E36300 /* PusherKeyProviderTests.swift */ = {isa = PBXFileReference; lastKnownFileType = sourcecode.swift; path = PusherKeyProviderTests.swift; sourceTree = "<group>"; };
 		E2594CE32447753200E36300 /* PusherEventQueueTests.swift */ = {isa = PBXFileReference; lastKnownFileType = sourcecode.swift; path = PusherEventQueueTests.swift; sourceTree = "<group>"; };
@@ -319,13 +309,9 @@
 		73D8A22B2435F347001FDE05 /* PusherSwiftWithEncryption-Only */ = {
 			isa = PBXGroup;
 			children = (
-<<<<<<< HEAD
 				73D8A22C2435F381001FDE05 /* PusherEventFactory+DecryptionTests.swift */,
 				E291AFA124486CAB00594552 /* PusherEventQueue+DecryptionTests.swift */,
-=======
 				D32DBA192445BCD60064DA56 /* PrivateEncryptedChannelTests.swift */,
-				73D8A22C2435F381001FDE05 /* PusherEvent+DecryptionTests.swift */,
->>>>>>> 31506e8b
 			);
 			path = "PusherSwiftWithEncryption-Only";
 			sourceTree = "<group>";
