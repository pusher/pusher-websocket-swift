--- conflicted
+++ resolved
@@ -8,12 +8,7 @@
         .library(name: "PusherSwift", targets: ["PusherSwift"])
     ],
     dependencies: [
-<<<<<<< HEAD
-        .package(url: "https://github.com/krzyzanowskim/CryptoSwift.git", .upToNextMajor(from: "1.1.3")),
         .package(url: "https://github.com/ashleymills/Reachability.swift.git", .exact("4.3.1")),
-=======
-        .package(url: "https://github.com/ashleymills/Reachability.swift.git", .exact("4.3.0")),
->>>>>>> 07f8a813
         .package(url: "https://github.com/daltoniam/Starscream.git", .exact("3.0.6")),
     ],
     targets: [
